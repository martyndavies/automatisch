const { test, expect } = require('@playwright/test');
const { ApplicationsPage } = require('./applications-page');
const { ConnectionsPage } = require('./connections-page');
const { ExecutionsPage } = require('./executions-page');
const { FlowEditorPage } = require('./flow-editor-page');
const { UserInterfacePage } = require('./user-interface-page');
const { LoginPage } = require('./login-page');
const { AcceptInvitation } = require('./accept-invitation-page');
const { adminFixtures } = require('./admin');
<<<<<<< HEAD
const { AdminSetupPage } = require('./admin-setup-page');
=======
const { AdminCreateUserPage } = require('./admin/create-user-page');
>>>>>>> 75a87cf0

exports.test = test.extend({
  page: async ({ page }, use) => {
    const loginPage = new LoginPage(page);
    await loginPage.login();

    await expect(loginPage.loginButton).not.toBeVisible();
    await expect(page).toHaveURL('/flows');

    await use(page);
  },
  applicationsPage: async ({ page }, use) => {
    await use(new ApplicationsPage(page));
  },
  connectionsPage: async ({ page }, use) => {
    await use(new ConnectionsPage(page));
  },
  executionsPage: async ({ page }, use) => {
    await use(new ExecutionsPage(page));
  },
  flowEditorPage: async ({ page }, use) => {
    await use(new FlowEditorPage(page));
  },
  userInterfacePage: async ({ page }, use) => {
    await use(new UserInterfacePage(page));
  },
  ...adminFixtures
});

exports.publicTest = test.extend({
  page: async ({ page }, use) => {
    await use(page);
  },
  loginPage: async ({ page }, use) => {
    const loginPage = new LoginPage(page);

    await loginPage.open();

    await use(loginPage);
  },

  acceptInvitationPage: async ({ page }, use) => {
    const acceptInvitationPage = new AcceptInvitation(page);
    await use(acceptInvitationPage);
  },

<<<<<<< HEAD
  adminSetupPage: async ({ page }, use) => {
    const adminSetupPage = new AdminSetupPage(page);
    await use(adminSetupPage);
  },
=======
  adminCreateUserPage: async ({page}, use) => {
    const adminCreateUserPage = new AdminCreateUserPage(page);
    await use(adminCreateUserPage);
  }
>>>>>>> 75a87cf0
});

expect.extend({
  toBeClickableLink: async (locator) => {
    await expect(locator).not.toHaveAttribute('aria-disabled', 'true');

    return { pass: true };
  },
});

exports.expect = expect;<|MERGE_RESOLUTION|>--- conflicted
+++ resolved
@@ -7,11 +7,8 @@
 const { LoginPage } = require('./login-page');
 const { AcceptInvitation } = require('./accept-invitation-page');
 const { adminFixtures } = require('./admin');
-<<<<<<< HEAD
 const { AdminSetupPage } = require('./admin-setup-page');
-=======
 const { AdminCreateUserPage } = require('./admin/create-user-page');
->>>>>>> 75a87cf0
 
 exports.test = test.extend({
   page: async ({ page }, use) => {
@@ -58,17 +55,15 @@
     await use(acceptInvitationPage);
   },
 
-<<<<<<< HEAD
   adminSetupPage: async ({ page }, use) => {
     const adminSetupPage = new AdminSetupPage(page);
     await use(adminSetupPage);
   },
-=======
+
   adminCreateUserPage: async ({page}, use) => {
     const adminCreateUserPage = new AdminCreateUserPage(page);
     await use(adminCreateUserPage);
   }
->>>>>>> 75a87cf0
 });
 
 expect.extend({
